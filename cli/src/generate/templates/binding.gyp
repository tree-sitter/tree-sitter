{
  "targets": [
    {
      "target_name": "tree_sitter_PARSER_NAME_binding",
      "dependencies": ["<!(node -p \"require('node-addon-api').targets\"):node_addon_api_except"],
      "include_dirs": [
<<<<<<< HEAD
        "src"
=======
        "<!(node -e \"require('nan')\")",
        "src",
>>>>>>> 50264cd4
      ],
      "sources": [
        "bindings/node/binding.cc",
        "src/parser.c",
        # NOTE: if your language has an external scanner, add it here.
      ],
      "cflags_c": [
<<<<<<< HEAD
        "-std=c99",
      ],
      "conditions": [
        ["OS=='mac'", {
            "cflags+": ["-fvisibility=hidden"],
            "xcode_settings": {
              "GCC_SYMBOLS_PRIVATE_EXTERN": "YES", # -fvisibility=hidden
            }
        }]
      ],
=======
        "-std=c11",
      ],
      "cflags_cc": [
        "-Wno-cast-function-type",
      ]
>>>>>>> 50264cd4
    }
  ]
}<|MERGE_RESOLUTION|>--- conflicted
+++ resolved
@@ -4,12 +4,7 @@
       "target_name": "tree_sitter_PARSER_NAME_binding",
       "dependencies": ["<!(node -p \"require('node-addon-api').targets\"):node_addon_api_except"],
       "include_dirs": [
-<<<<<<< HEAD
-        "src"
-=======
-        "<!(node -e \"require('nan')\")",
         "src",
->>>>>>> 50264cd4
       ],
       "sources": [
         "bindings/node/binding.cc",
@@ -17,8 +12,10 @@
         # NOTE: if your language has an external scanner, add it here.
       ],
       "cflags_c": [
-<<<<<<< HEAD
-        "-std=c99",
+        "-std=c11",
+      ],
+      "cflags_cc": [
+        "-Wno-cast-function-type",
       ],
       "conditions": [
         ["OS=='mac'", {
@@ -28,13 +25,6 @@
             }
         }]
       ],
-=======
-        "-std=c11",
-      ],
-      "cflags_cc": [
-        "-Wno-cast-function-type",
-      ]
->>>>>>> 50264cd4
     }
   ]
 }