--- conflicted
+++ resolved
@@ -82,15 +82,10 @@
                 });
             }
         } else {
-<<<<<<< HEAD
             let mut matches =
                 query_cursor.matches(&query, tree.root_node(), source_code.as_slice());
             while let Some(m) = matches.next() {
-                if !quiet {
-=======
-            for m in query_cursor.matches(&query, tree.root_node(), source_code.as_slice()) {
                 if !quiet && !should_test {
->>>>>>> 12007d3e
                     writeln!(&mut stdout, "  pattern: {}", m.pattern_index)?;
                 }
                 for capture in m.captures {
