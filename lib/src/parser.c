#include <time.h>
#include <assert.h>
#include <stdio.h>
#include <limits.h>
#include <stdbool.h>
#include "tree_sitter/api.h"
#include "./alloc.h"
#include "./array.h"
#include "./atomic.h"
#include "./clock.h"
#include "./error_costs.h"
#include "./get_changed_ranges.h"
#include "./language.h"
#include "./length.h"
#include "./lexer.h"
#include "./reduce_action.h"
#include "./reusable_node.h"
#include "./stack.h"
#include "./subtree.h"
#include "./tree.h"

#define LOG(...)                                                                            \
  if (self->lexer.logger.log || self->dot_graph_file) {                                     \
    snprintf(self->lexer.debug_buffer, TREE_SITTER_SERIALIZATION_BUFFER_SIZE, __VA_ARGS__); \
    ts_parser__log(self);                                                                   \
  }

#define LOG_LOOKAHEAD(symbol_name, size)                      \
  if (self->lexer.logger.log || self->dot_graph_file) {       \
    char *buf = self->lexer.debug_buffer;                     \
    const char *symbol = symbol_name;                         \
    int off = sprintf(buf, "lexed_lookahead sym:");           \
    for (                                                     \
      int i = 0;                                              \
      symbol[i] != '\0'                                       \
      && off < TREE_SITTER_SERIALIZATION_BUFFER_SIZE;         \
      i++                                                     \
    ) {                                                       \
      switch (symbol[i]) {                                    \
      case '\t': buf[off++] = '\\'; buf[off++] = 't'; break;  \
      case '\n': buf[off++] = '\\'; buf[off++] = 'n'; break;  \
      case '\v': buf[off++] = '\\'; buf[off++] = 'v'; break;  \
      case '\f': buf[off++] = '\\'; buf[off++] = 'f'; break;  \
      case '\r': buf[off++] = '\\'; buf[off++] = 'r'; break;  \
      case '\\': buf[off++] = '\\'; buf[off++] = '\\'; break; \
      default:   buf[off++] = symbol[i]; break;               \
      }                                                       \
    }                                                         \
    snprintf(                                                 \
      buf + off,                                              \
      TREE_SITTER_SERIALIZATION_BUFFER_SIZE - off,            \
      ", size:%u",                                            \
      size                                                    \
    );                                                        \
    ts_parser__log(self);                                     \
  }

#define LOG_STACK()                                                              \
  if (self->dot_graph_file) {                                                    \
    ts_stack_print_dot_graph(self->stack, self->language, self->dot_graph_file); \
    fputs("\n\n", self->dot_graph_file);                                         \
  }

#define LOG_TREE(tree)                                                      \
  if (self->dot_graph_file) {                                               \
    ts_subtree_print_dot_graph(tree, self->language, self->dot_graph_file); \
    fputs("\n", self->dot_graph_file);                                      \
  }

#define SYM_NAME(symbol) ts_language_symbol_name(self->language, symbol)

#define TREE_NAME(tree) SYM_NAME(ts_subtree_symbol(tree))

static const unsigned MAX_VERSION_COUNT = 6;
static const unsigned MAX_VERSION_COUNT_OVERFLOW = 4;
static const unsigned MAX_SUMMARY_DEPTH = 16;
static const unsigned MAX_COST_DIFFERENCE = 18 * ERROR_COST_PER_SKIPPED_TREE;
static const unsigned OP_COUNT_PER_TIMEOUT_CHECK = 100;

typedef struct {
  Subtree token;
  Subtree last_external_token;
  uint32_t byte_index;
} TokenCache;

struct TSParser {
  Lexer lexer;
  Stack *stack;
  SubtreePool tree_pool;
  const TSLanguage *language;
  ReduceActionSet reduce_actions;
  Subtree finished_tree;
  SubtreeArray trailing_extras;
  SubtreeArray trailing_extras2;
  SubtreeArray scratch_trees;
  TokenCache token_cache;
  ReusableNode reusable_node;
  void *external_scanner_payload;
  FILE *dot_graph_file;
  TSClock end_clock;
  TSDuration timeout_duration;
  unsigned accept_count;
  unsigned operation_count;
  const volatile size_t *cancellation_flag;
  Subtree old_tree;
  TSRangeArray included_range_differences;
  unsigned included_range_difference_index;
};

typedef struct {
  unsigned cost;
  unsigned node_count;
  int dynamic_precedence;
  bool is_in_error;
} ErrorStatus;

typedef enum {
  ErrorComparisonTakeLeft,
  ErrorComparisonPreferLeft,
  ErrorComparisonNone,
  ErrorComparisonPreferRight,
  ErrorComparisonTakeRight,
} ErrorComparison;

typedef struct {
  const char *string;
  uint32_t length;
} TSStringInput;

// StringInput

static const char *ts_string_input_read(
  void *_self,
  uint32_t byte,
  TSPoint pt,
  uint32_t *length
) {
  (void)pt;
  TSStringInput *self = (TSStringInput *)_self;
  if (byte >= self->length) {
    *length = 0;
    return "";
  } else {
    *length = self->length - byte;
    return self->string + byte;
  }
}

// Parser - Private

static void ts_parser__log(TSParser *self) {
  if (self->lexer.logger.log) {
    self->lexer.logger.log(
      self->lexer.logger.payload,
      TSLogTypeParse,
      self->lexer.debug_buffer
    );
  }

  if (self->dot_graph_file) {
    fprintf(self->dot_graph_file, "graph {\nlabel=\"");
    for (char *c = &self->lexer.debug_buffer[0]; *c != 0; c++) {
      if (*c == '"') fputc('\\', self->dot_graph_file);
      fputc(*c, self->dot_graph_file);
    }
    fprintf(self->dot_graph_file, "\"\n}\n\n");
  }
}

static bool ts_parser__breakdown_top_of_stack(
  TSParser *self,
  StackVersion version
) {
  bool did_break_down = false;
  bool pending = false;

  do {
    StackSliceArray pop = ts_stack_pop_pending(self->stack, version);
    if (!pop.size) break;

    did_break_down = true;
    pending = false;
    for (uint32_t i = 0; i < pop.size; i++) {
      StackSlice slice = pop.contents[i];
      TSStateId state = ts_stack_state(self->stack, slice.version);
      Subtree parent = *array_front(&slice.subtrees);

      for (uint32_t j = 0, n = ts_subtree_child_count(parent); j < n; j++) {
        Subtree child = ts_subtree_children(parent)[j];
        pending = ts_subtree_child_count(child) > 0;

        if (ts_subtree_is_error(child)) {
          state = ERROR_STATE;
        } else if (!ts_subtree_extra(child)) {
          state = ts_language_next_state(self->language, state, ts_subtree_symbol(child));
        }

        ts_subtree_retain(child);
        ts_stack_push(self->stack, slice.version, child, pending, state);
      }

      for (uint32_t j = 1; j < slice.subtrees.size; j++) {
        Subtree tree = slice.subtrees.contents[j];
        ts_stack_push(self->stack, slice.version, tree, false, state);
      }

      ts_subtree_release(&self->tree_pool, parent);
      array_delete(&slice.subtrees);

      LOG("breakdown_top_of_stack tree:%s", TREE_NAME(parent));
      LOG_STACK();
    }
  } while (pending);

  return did_break_down;
}

static void ts_parser__breakdown_lookahead(
  TSParser *self,
  Subtree *lookahead,
  TSStateId state,
  ReusableNode *reusable_node
) {
  bool did_descend = false;
  Subtree tree = reusable_node_tree(reusable_node);
  while (ts_subtree_child_count(tree) > 0 && ts_subtree_parse_state(tree) != state) {
    LOG("state_mismatch sym:%s", TREE_NAME(tree));
    reusable_node_descend(reusable_node);
    tree = reusable_node_tree(reusable_node);
    did_descend = true;
  }

  if (did_descend) {
    ts_subtree_release(&self->tree_pool, *lookahead);
    *lookahead = tree;
    ts_subtree_retain(*lookahead);
  }
}

static ErrorComparison ts_parser__compare_versions(
  TSParser *self,
  ErrorStatus a,
  ErrorStatus b
) {
  (void)self;
  if (!a.is_in_error && b.is_in_error) {
    if (a.cost < b.cost) {
      return ErrorComparisonTakeLeft;
    } else {
      return ErrorComparisonPreferLeft;
    }
  }

  if (a.is_in_error && !b.is_in_error) {
    if (b.cost < a.cost) {
      return ErrorComparisonTakeRight;
    } else {
      return ErrorComparisonPreferRight;
    }
  }

  if (a.cost < b.cost) {
    if ((b.cost - a.cost) * (1 + a.node_count) > MAX_COST_DIFFERENCE) {
      return ErrorComparisonTakeLeft;
    } else {
      return ErrorComparisonPreferLeft;
    }
  }

  if (b.cost < a.cost) {
    if ((a.cost - b.cost) * (1 + b.node_count) > MAX_COST_DIFFERENCE) {
      return ErrorComparisonTakeRight;
    } else {
      return ErrorComparisonPreferRight;
    }
  }

  if (a.dynamic_precedence > b.dynamic_precedence) return ErrorComparisonPreferLeft;
  if (b.dynamic_precedence > a.dynamic_precedence) return ErrorComparisonPreferRight;
  return ErrorComparisonNone;
}

static ErrorStatus ts_parser__version_status(
  TSParser *self,
  StackVersion version
) {
  unsigned cost = ts_stack_error_cost(self->stack, version);
  bool is_paused = ts_stack_is_paused(self->stack, version);
  if (is_paused) cost += ERROR_COST_PER_SKIPPED_TREE;
  return (ErrorStatus) {
    .cost = cost,
    .node_count = ts_stack_node_count_since_error(self->stack, version),
    .dynamic_precedence = ts_stack_dynamic_precedence(self->stack, version),
    .is_in_error = is_paused || ts_stack_state(self->stack, version) == ERROR_STATE
  };
}

static bool ts_parser__better_version_exists(
  TSParser *self,
  StackVersion version,
  bool is_in_error,
  unsigned cost
) {
  if (self->finished_tree.ptr && ts_subtree_error_cost(self->finished_tree) <= cost) {
    return true;
  }

  Length position = ts_stack_position(self->stack, version);
  ErrorStatus status = {
    .cost = cost,
    .is_in_error = is_in_error,
    .dynamic_precedence = ts_stack_dynamic_precedence(self->stack, version),
    .node_count = ts_stack_node_count_since_error(self->stack, version),
  };

  for (StackVersion i = 0, n = ts_stack_version_count(self->stack); i < n; i++) {
    if (i == version ||
        !ts_stack_is_active(self->stack, i) ||
        ts_stack_position(self->stack, i).bytes < position.bytes) continue;
    ErrorStatus status_i = ts_parser__version_status(self, i);
    switch (ts_parser__compare_versions(self, status, status_i)) {
      case ErrorComparisonTakeRight:
        return true;
      case ErrorComparisonPreferRight:
        if (ts_stack_can_merge(self->stack, i, version)) return true;
        break;
      default:
        break;
    }
  }

  return false;
}

static void ts_parser__restore_external_scanner(
  TSParser *self,
  Subtree external_token
) {
  if (external_token.ptr) {
    self->language->external_scanner.deserialize(
      self->external_scanner_payload,
      ts_external_scanner_state_data(&external_token.ptr->external_scanner_state),
      external_token.ptr->external_scanner_state.length
    );
  } else {
    self->language->external_scanner.deserialize(self->external_scanner_payload, NULL, 0);
  }
}

static bool ts_parser__can_reuse_first_leaf(
  TSParser *self,
  TSStateId state,
  Subtree tree,
  TableEntry *table_entry
) {
  TSSymbol leaf_symbol = ts_subtree_leaf_symbol(tree);
  TSStateId leaf_state = ts_subtree_leaf_parse_state(tree);
  TSLexerMode current_lex_mode = ts_language_lex_mode_for_state(self->language, state);
  TSLexerMode leaf_lex_mode = ts_language_lex_mode_for_state(self->language, leaf_state);

  // At the end of a non-terminal extra node, the lexer normally returns
  // NULL, which indicates that the parser should look for a reduce action
  // at symbol `0`. Avoid reusing tokens in this situation to ensure that
  // the same thing happens when incrementally reparsing.
  if (current_lex_mode.lex_state == (uint16_t)(-1)) return false;

  // If the token was created in a state with the same set of lookaheads, it is reusable.
  if (
    table_entry->action_count > 0 &&
    memcmp(&leaf_lex_mode, &current_lex_mode, sizeof(TSLexerMode)) == 0 &&
    (
      leaf_symbol != self->language->keyword_capture_token ||
      (!ts_subtree_is_keyword(tree) && ts_subtree_parse_state(tree) == state)
    )
  ) return true;

  // Empty tokens are not reusable in states with different lookaheads.
  if (ts_subtree_size(tree).bytes == 0 && leaf_symbol != ts_builtin_sym_end) return false;

  // If the current state allows external tokens or other tokens that conflict with this
  // token, this token is not reusable.
  return current_lex_mode.external_lex_state == 0 && table_entry->is_reusable;
}

static Subtree ts_parser__lex(
  TSParser *self,
  StackVersion version,
  TSStateId parse_state
) {
  TSLexerMode lex_mode = ts_language_lex_mode_for_state(self->language, parse_state);
  if (lex_mode.lex_state == (uint16_t)-1) {
    LOG("no_lookahead_after_non_terminal_extra");
    return NULL_SUBTREE;
  }

  Length start_position = ts_stack_position(self->stack, version);
  Subtree external_token = ts_stack_last_external_token(self->stack, version);
  const bool *valid_external_tokens = ts_language_enabled_external_tokens(
    self->language,
    lex_mode.external_lex_state
  );

  bool found_external_token = false;
  bool error_mode = parse_state == ERROR_STATE;
  bool skipped_error = false;
  bool called_get_column = false;
  int32_t first_error_character = 0;
  Length error_start_position = length_zero();
  Length error_end_position = length_zero();
  uint32_t lookahead_end_byte = 0;
  ts_lexer_reset(&self->lexer, start_position);

  for (;;) {
    Length current_position = self->lexer.current_position;

    if (valid_external_tokens) {
      LOG(
        "lex_external state:%d, row:%u, column:%u",
        lex_mode.external_lex_state,
        current_position.extent.row,
        current_position.extent.column
      );
      ts_lexer_start(&self->lexer);
      ts_parser__restore_external_scanner(self, external_token);
      bool found_token = self->language->external_scanner.scan(
        self->external_scanner_payload,
        &self->lexer.data,
        valid_external_tokens
      );
      ts_lexer_finish(&self->lexer, &lookahead_end_byte);

      // Zero-length external tokens are generally allowed, but they're not
      // allowed right after a syntax error. This is for two reasons:
      // 1. After a syntax error, the lexer is looking for any possible token,
      //    as opposed to the specific set of tokens that are valid in some
      //    parse state. In this situation, it's very easy for an external
      //    scanner to produce unwanted zero-length tokens.
      // 2. The parser sometimes inserts *missing* tokens to recover from
      //    errors. These tokens are also zero-length. If we allow more
      //    zero-length tokens to be created after missing tokens, it
      //    can lead to infinite loops. Forbidding zero-length tokens
      //    right at the point of error recovery is a conservative strategy
      //    for preventing this kind of infinite loop.
      if (found_token && (
        self->lexer.token_end_position.bytes > current_position.bytes ||
        (!error_mode && ts_stack_has_advanced_since_error(self->stack, version))
      )) {
        found_external_token = true;
        called_get_column = self->lexer.did_get_column;
        break;
      }

      ts_lexer_reset(&self->lexer, current_position);
    }

    LOG(
      "lex_internal state:%d, row:%u, column:%u",
      lex_mode.lex_state,
      current_position.extent.row,
      current_position.extent.column
    );
    ts_lexer_start(&self->lexer);
    bool found_token = self->language->lex_fn(&self->lexer.data, lex_mode.lex_state);
    ts_lexer_finish(&self->lexer, &lookahead_end_byte);
    if (found_token) break;

    if (!error_mode) {
      error_mode = true;
      lex_mode = ts_language_lex_mode_for_state(self->language, ERROR_STATE);
      valid_external_tokens = ts_language_enabled_external_tokens(
        self->language,
        lex_mode.external_lex_state
      );
      ts_lexer_reset(&self->lexer, start_position);
      continue;
    }

    if (!skipped_error) {
      LOG("skip_unrecognized_character");
      skipped_error = true;
      error_start_position = self->lexer.token_start_position;
      error_end_position = self->lexer.token_start_position;
      first_error_character = self->lexer.data.lookahead;
    }

    if (self->lexer.current_position.bytes == error_end_position.bytes) {
      if (self->lexer.data.eof(&self->lexer.data)) {
        self->lexer.data.result_symbol = ts_builtin_sym_error;
        break;
      }
      self->lexer.data.advance(&self->lexer.data, false);
    }

    error_end_position = self->lexer.current_position;
  }

  Subtree result;
  if (skipped_error) {
    Length padding = length_sub(error_start_position, start_position);
    Length size = length_sub(error_end_position, error_start_position);
    uint32_t lookahead_bytes = lookahead_end_byte - error_end_position.bytes;
    result = ts_subtree_new_error(
      &self->tree_pool,
      first_error_character,
      padding,
      size,
      lookahead_bytes,
      parse_state,
      self->language
    );

    LOG_LOOKAHEAD(
      SYM_NAME(ts_subtree_symbol(result)),
      ts_subtree_total_size(result).bytes
    );
  } else {
    if (self->lexer.token_end_position.bytes < self->lexer.token_start_position.bytes) {
      self->lexer.token_start_position = self->lexer.token_end_position;
    }

    bool is_keyword = false;
    TSSymbol symbol = self->lexer.data.result_symbol;
    Length padding = length_sub(self->lexer.token_start_position, start_position);
    Length size = length_sub(self->lexer.token_end_position, self->lexer.token_start_position);
    uint32_t lookahead_bytes = lookahead_end_byte - self->lexer.token_end_position.bytes;

    if (found_external_token) {
      symbol = self->language->external_scanner.symbol_map[symbol];
    } else if (symbol == self->language->keyword_capture_token && symbol != 0) {
      uint32_t end_byte = self->lexer.token_end_position.bytes;
      ts_lexer_reset(&self->lexer, self->lexer.token_start_position);
      ts_lexer_start(&self->lexer);
      if (
        self->language->keyword_lex_fn(&self->lexer.data, 0) &&
        self->lexer.token_end_position.bytes == end_byte &&
        (
          ts_language_has_actions(self->language, parse_state, self->lexer.data.result_symbol) ||
          ts_language_is_reserved_word(self->language, parse_state, self->lexer.data.result_symbol)
        )
      ) {
        is_keyword = true;
        symbol = self->lexer.data.result_symbol;
      }
    }

    result = ts_subtree_new_leaf(
      &self->tree_pool,
      symbol,
      padding,
      size,
      lookahead_bytes,
      parse_state,
      found_external_token,
      called_get_column,
      is_keyword,
      self->language
    );

    if (found_external_token) {
      unsigned length = self->language->external_scanner.serialize(
        self->external_scanner_payload,
        self->lexer.debug_buffer
      );
      ts_external_scanner_state_init(
        &((SubtreeHeapData *)result.ptr)->external_scanner_state,
        self->lexer.debug_buffer,
        length
      );
    }

    LOG_LOOKAHEAD(
      SYM_NAME(ts_subtree_symbol(result)),
      ts_subtree_total_size(result).bytes
    );
  }

  return result;
}

static Subtree ts_parser__get_cached_token(
  TSParser *self,
  TSStateId state,
  size_t position,
  Subtree last_external_token,
  TableEntry *table_entry
) {
  TokenCache *cache = &self->token_cache;
  if (
    cache->token.ptr && cache->byte_index == position &&
    ts_subtree_external_scanner_state_eq(cache->last_external_token, last_external_token)
  ) {
    ts_language_table_entry(self->language, state, ts_subtree_symbol(cache->token), table_entry);
    if (ts_parser__can_reuse_first_leaf(self, state, cache->token, table_entry)) {
      ts_subtree_retain(cache->token);
      return cache->token;
    }
  }
  return NULL_SUBTREE;
}

static void ts_parser__set_cached_token(
  TSParser *self,
  size_t byte_index,
  Subtree last_external_token,
  Subtree token
) {
  TokenCache *cache = &self->token_cache;
  if (token.ptr) ts_subtree_retain(token);
  if (last_external_token.ptr) ts_subtree_retain(last_external_token);
  if (cache->token.ptr) ts_subtree_release(&self->tree_pool, cache->token);
  if (cache->last_external_token.ptr) ts_subtree_release(&self->tree_pool, cache->last_external_token);
  cache->token = token;
  cache->byte_index = byte_index;
  cache->last_external_token = last_external_token;
}

static bool ts_parser__has_included_range_difference(
  const TSParser *self,
  uint32_t start_position,
  uint32_t end_position
) {
  return ts_range_array_intersects(
    &self->included_range_differences,
    self->included_range_difference_index,
    start_position,
    end_position
  );
}

static Subtree ts_parser__reuse_node(
  TSParser *self,
  StackVersion version,
  TSStateId *state,
  uint32_t position,
  Subtree last_external_token,
  TableEntry *table_entry
) {
  Subtree result;
  while ((result = reusable_node_tree(&self->reusable_node)).ptr) {
    uint32_t byte_offset = reusable_node_byte_offset(&self->reusable_node);
    uint32_t end_byte_offset = byte_offset + ts_subtree_total_bytes(result);

    // Do not reuse an EOF node if the included ranges array has changes
    // later on in the file.
    if (ts_subtree_is_eof(result)) end_byte_offset = UINT32_MAX;

    if (byte_offset > position) {
      LOG("before_reusable_node symbol:%s", TREE_NAME(result));
      break;
    }

    if (byte_offset < position) {
      LOG("past_reusable_node symbol:%s", TREE_NAME(result));
      if (end_byte_offset <= position || !reusable_node_descend(&self->reusable_node)) {
        reusable_node_advance(&self->reusable_node);
      }
      continue;
    }

    if (!ts_subtree_external_scanner_state_eq(self->reusable_node.last_external_token, last_external_token)) {
      LOG("reusable_node_has_different_external_scanner_state symbol:%s", TREE_NAME(result));
      reusable_node_advance(&self->reusable_node);
      continue;
    }

    const char *reason = NULL;
    if (ts_subtree_has_changes(result)) {
      reason = "has_changes";
    } else if (ts_subtree_is_error(result)) {
      reason = "is_error";
    } else if (ts_subtree_missing(result)) {
      reason = "is_missing";
    } else if (ts_subtree_is_fragile(result)) {
      reason = "is_fragile";
    } else if (ts_parser__has_included_range_difference(self, byte_offset, end_byte_offset)) {
      reason = "contains_different_included_range";
    }

    if (reason) {
      LOG("cant_reuse_node_%s tree:%s", reason, TREE_NAME(result));
      if (!reusable_node_descend(&self->reusable_node)) {
        reusable_node_advance(&self->reusable_node);
        ts_parser__breakdown_top_of_stack(self, version);
        *state = ts_stack_state(self->stack, version);
      }
      continue;
    }

    TSSymbol leaf_symbol = ts_subtree_leaf_symbol(result);
    ts_language_table_entry(self->language, *state, leaf_symbol, table_entry);
    if (!ts_parser__can_reuse_first_leaf(self, *state, result, table_entry)) {
      LOG(
        "cant_reuse_node symbol:%s, first_leaf_symbol:%s",
        TREE_NAME(result),
        SYM_NAME(leaf_symbol)
      );
      reusable_node_advance_past_leaf(&self->reusable_node);
      break;
    }

    LOG("reuse_node symbol:%s", TREE_NAME(result));
    ts_subtree_retain(result);
    return result;
  }

  return NULL_SUBTREE;
}

// Determine if a given tree should be replaced by an alternative tree.
//
// The decision is based on the trees' error costs (if any), their dynamic precedence,
// and finally, as a default, by a recursive comparison of the trees' symbols.
static bool ts_parser__select_tree(TSParser *self, Subtree left, Subtree right) {
  if (!left.ptr) return true;
  if (!right.ptr) return false;

  if (ts_subtree_error_cost(right) < ts_subtree_error_cost(left)) {
    LOG("select_smaller_error symbol:%s, over_symbol:%s", TREE_NAME(right), TREE_NAME(left));
    return true;
  }

  if (ts_subtree_error_cost(left) < ts_subtree_error_cost(right)) {
    LOG("select_smaller_error symbol:%s, over_symbol:%s", TREE_NAME(left), TREE_NAME(right));
    return false;
  }

  if (ts_subtree_dynamic_precedence(right) > ts_subtree_dynamic_precedence(left)) {
    LOG("select_higher_precedence symbol:%s, prec:%u, over_symbol:%s, other_prec:%u",
        TREE_NAME(right), ts_subtree_dynamic_precedence(right), TREE_NAME(left),
        ts_subtree_dynamic_precedence(left));
    return true;
  }

  if (ts_subtree_dynamic_precedence(left) > ts_subtree_dynamic_precedence(right)) {
    LOG("select_higher_precedence symbol:%s, prec:%u, over_symbol:%s, other_prec:%u",
        TREE_NAME(left), ts_subtree_dynamic_precedence(left), TREE_NAME(right),
        ts_subtree_dynamic_precedence(right));
    return false;
  }

  if (ts_subtree_error_cost(left) > 0) return true;

  int comparison = ts_subtree_compare(left, right);
  switch (comparison) {
    case -1:
      LOG("select_earlier symbol:%s, over_symbol:%s", TREE_NAME(left), TREE_NAME(right));
      return false;
      break;
    case 1:
      LOG("select_earlier symbol:%s, over_symbol:%s", TREE_NAME(right), TREE_NAME(left));
      return true;
    default:
      LOG("select_existing symbol:%s, over_symbol:%s", TREE_NAME(left), TREE_NAME(right));
      return false;
  }
}

// Determine if a given tree's children should be replaced by an alternative
// array of children.
static bool ts_parser__select_children(
  TSParser *self,
  Subtree left,
  const SubtreeArray *children
) {
  array_assign(&self->scratch_trees, children);

  // Create a temporary subtree using the scratch trees array. This node does
  // not perform any allocation except for possibly growing the array to make
  // room for its own heap data. The scratch tree is never explicitly released,
  // so the same 'scratch trees' array can be reused again later.
  MutableSubtree scratch_tree = ts_subtree_new_node(
    ts_subtree_symbol(left),
    &self->scratch_trees,
    0,
    self->language
  );

  return ts_parser__select_tree(
    self,
    left,
    ts_subtree_from_mut(scratch_tree)
  );
}

static void ts_parser__shift(
  TSParser *self,
  StackVersion version,
  TSStateId state,
  Subtree lookahead,
  bool extra
) {
  bool is_leaf = ts_subtree_child_count(lookahead) == 0;
  Subtree subtree_to_push = lookahead;
  if (extra != ts_subtree_extra(lookahead) && is_leaf) {
    MutableSubtree result = ts_subtree_make_mut(&self->tree_pool, lookahead);
    ts_subtree_set_extra(&result, extra);
    subtree_to_push = ts_subtree_from_mut(result);
  }

  ts_stack_push(self->stack, version, subtree_to_push, !is_leaf, state);
  if (ts_subtree_has_external_tokens(subtree_to_push)) {
    ts_stack_set_last_external_token(
      self->stack, version, ts_subtree_last_external_token(subtree_to_push)
    );
  }
}

static StackVersion ts_parser__reduce(
  TSParser *self,
  StackVersion version,
  TSSymbol symbol,
  uint32_t count,
  int dynamic_precedence,
  uint16_t production_id,
  bool is_fragile,
  bool end_of_non_terminal_extra
) {
  uint32_t initial_version_count = ts_stack_version_count(self->stack);

  // Pop the given number of nodes from the given version of the parse stack.
  // If stack versions have previously merged, then there may be more than one
  // path back through the stack. For each path, create a new parent node to
  // contain the popped children, and push it onto the stack in place of the
  // children.
  StackSliceArray pop = ts_stack_pop_count(self->stack, version, count);
  uint32_t removed_version_count = 0;
  for (uint32_t i = 0; i < pop.size; i++) {
    StackSlice slice = pop.contents[i];
    StackVersion slice_version = slice.version - removed_version_count;

    // This is where new versions are added to the parse stack. The versions
    // will all be sorted and truncated at the end of the outer parsing loop.
    // Allow the maximum version count to be temporarily exceeded, but only
    // by a limited threshold.
    if (slice_version > MAX_VERSION_COUNT + MAX_VERSION_COUNT_OVERFLOW) {
      ts_stack_remove_version(self->stack, slice_version);
      ts_subtree_array_delete(&self->tree_pool, &slice.subtrees);
      removed_version_count++;
      while (i + 1 < pop.size) {
        StackSlice next_slice = pop.contents[i + 1];
        if (next_slice.version != slice.version) break;
        ts_subtree_array_delete(&self->tree_pool, &next_slice.subtrees);
        i++;
      }
      continue;
    }

    // Extra tokens on top of the stack should not be included in this new parent
    // node. They will be re-pushed onto the stack after the parent node is
    // created and pushed.
    SubtreeArray children = slice.subtrees;
    ts_subtree_array_remove_trailing_extras(&children, &self->trailing_extras);

    MutableSubtree parent = ts_subtree_new_node(
      symbol, &children, production_id, self->language
    );

    // This pop operation may have caused multiple stack versions to collapse
    // into one, because they all diverged from a common state. In that case,
    // choose one of the arrays of trees to be the parent node's children, and
    // delete the rest of the tree arrays.
    while (i + 1 < pop.size) {
      StackSlice next_slice = pop.contents[i + 1];
      if (next_slice.version != slice.version) break;
      i++;

      SubtreeArray children = next_slice.subtrees;
      ts_subtree_array_remove_trailing_extras(&children, &self->trailing_extras2);

      if (ts_parser__select_children(
        self,
        ts_subtree_from_mut(parent),
        &children
      )) {
        ts_subtree_array_clear(&self->tree_pool, &self->trailing_extras);
        ts_subtree_release(&self->tree_pool, ts_subtree_from_mut(parent));
        array_swap(&self->trailing_extras, &self->trailing_extras2);
        parent = ts_subtree_new_node(
          symbol, &children, production_id, self->language
        );
      } else {
        array_clear(&self->trailing_extras2);
        ts_subtree_array_delete(&self->tree_pool, &next_slice.subtrees);
      }
    }

    TSStateId state = ts_stack_state(self->stack, slice_version);
    TSStateId next_state = ts_language_next_state(self->language, state, symbol);
    if (end_of_non_terminal_extra && next_state == state) {
      parent.ptr->extra = true;
    }
    if (is_fragile || pop.size > 1 || initial_version_count > 1) {
      parent.ptr->fragile_left = true;
      parent.ptr->fragile_right = true;
      parent.ptr->parse_state = TS_TREE_STATE_NONE;
    } else {
      parent.ptr->parse_state = state;
    }
    parent.ptr->dynamic_precedence += dynamic_precedence;

    // Push the parent node onto the stack, along with any extra tokens that
    // were previously on top of the stack.
    ts_stack_push(self->stack, slice_version, ts_subtree_from_mut(parent), false, next_state);
    for (uint32_t j = 0; j < self->trailing_extras.size; j++) {
      ts_stack_push(self->stack, slice_version, self->trailing_extras.contents[j], false, next_state);
    }

    for (StackVersion j = 0; j < slice_version; j++) {
      if (j == version) continue;
      if (ts_stack_merge(self->stack, j, slice_version)) {
        removed_version_count++;
        break;
      }
    }
  }

  // Return the first new stack version that was created.
  return ts_stack_version_count(self->stack) > initial_version_count
    ? initial_version_count
    : STACK_VERSION_NONE;
}

static void ts_parser__accept(
  TSParser *self,
  StackVersion version,
  Subtree lookahead
) {
  assert(ts_subtree_is_eof(lookahead));
  ts_stack_push(self->stack, version, lookahead, false, 1);

  StackSliceArray pop = ts_stack_pop_all(self->stack, version);
  for (uint32_t i = 0; i < pop.size; i++) {
    SubtreeArray trees = pop.contents[i].subtrees;

    Subtree root = NULL_SUBTREE;
    for (uint32_t j = trees.size - 1; j + 1 > 0; j--) {
      Subtree tree = trees.contents[j];
      if (!ts_subtree_extra(tree)) {
        assert(!tree.data.is_inline);
        uint32_t child_count = ts_subtree_child_count(tree);
        const Subtree *children = ts_subtree_children(tree);
        for (uint32_t k = 0; k < child_count; k++) {
          ts_subtree_retain(children[k]);
        }
        array_splice(&trees, j, 1, child_count, children);
        root = ts_subtree_from_mut(ts_subtree_new_node(
          ts_subtree_symbol(tree),
          &trees,
          tree.ptr->production_id,
          self->language
        ));
        ts_subtree_release(&self->tree_pool, tree);
        break;
      }
    }

    assert(root.ptr);
    self->accept_count++;

    if (self->finished_tree.ptr) {
      if (ts_parser__select_tree(self, self->finished_tree, root)) {
        ts_subtree_release(&self->tree_pool, self->finished_tree);
        self->finished_tree = root;
      } else {
        ts_subtree_release(&self->tree_pool, root);
      }
    } else {
      self->finished_tree = root;
    }
  }

  ts_stack_remove_version(self->stack, pop.contents[0].version);
  ts_stack_halt(self->stack, version);
}

static bool ts_parser__do_all_potential_reductions(
  TSParser *self,
  StackVersion starting_version,
  TSSymbol lookahead_symbol
) {
  uint32_t initial_version_count = ts_stack_version_count(self->stack);

  bool can_shift_lookahead_symbol = false;
  StackVersion version = starting_version;
  for (unsigned i = 0; true; i++) {
    uint32_t version_count = ts_stack_version_count(self->stack);
    if (version >= version_count) break;

    bool merged = false;
    for (StackVersion i = initial_version_count; i < version; i++) {
      if (ts_stack_merge(self->stack, i, version)) {
        merged = true;
        break;
      }
    }
    if (merged) continue;

    TSStateId state = ts_stack_state(self->stack, version);
    bool has_shift_action = false;
    array_clear(&self->reduce_actions);

    TSSymbol first_symbol, end_symbol;
    if (lookahead_symbol != 0) {
      first_symbol = lookahead_symbol;
      end_symbol = lookahead_symbol + 1;
    } else {
      first_symbol = 1;
      end_symbol = self->language->token_count;
    }

    for (TSSymbol symbol = first_symbol; symbol < end_symbol; symbol++) {
      TableEntry entry;
      ts_language_table_entry(self->language, state, symbol, &entry);
      for (uint32_t i = 0; i < entry.action_count; i++) {
        TSParseAction action = entry.actions[i];
        switch (action.type) {
          case TSParseActionTypeShift:
          case TSParseActionTypeRecover:
            if (!action.shift.extra && !action.shift.repetition) has_shift_action = true;
            break;
          case TSParseActionTypeReduce:
            if (action.reduce.child_count > 0)
              ts_reduce_action_set_add(&self->reduce_actions, (ReduceAction) {
                .symbol = action.reduce.symbol,
                .count = action.reduce.child_count,
                .dynamic_precedence = action.reduce.dynamic_precedence,
                .production_id = action.reduce.production_id,
              });
            break;
          default:
            break;
        }
      }
    }

    StackVersion reduction_version = STACK_VERSION_NONE;
    for (uint32_t i = 0; i < self->reduce_actions.size; i++) {
      ReduceAction action = self->reduce_actions.contents[i];

      reduction_version = ts_parser__reduce(
        self, version, action.symbol, action.count,
        action.dynamic_precedence, action.production_id,
        true, false
      );
    }

    if (has_shift_action) {
      can_shift_lookahead_symbol = true;
    } else if (reduction_version != STACK_VERSION_NONE && i < MAX_VERSION_COUNT) {
      ts_stack_renumber_version(self->stack, reduction_version, version);
      continue;
    } else if (lookahead_symbol != 0) {
      ts_stack_remove_version(self->stack, version);
    }

    if (version == starting_version) {
      version = version_count;
    } else {
      version++;
    }
  }

  return can_shift_lookahead_symbol;
}

static bool ts_parser__recover_to_state(
  TSParser *self,
  StackVersion version,
  unsigned depth,
  TSStateId goal_state
) {
  StackSliceArray pop = ts_stack_pop_count(self->stack, version, depth);
  StackVersion previous_version = STACK_VERSION_NONE;

  for (unsigned i = 0; i < pop.size; i++) {
    StackSlice slice = pop.contents[i];

    if (slice.version == previous_version) {
      ts_subtree_array_delete(&self->tree_pool, &slice.subtrees);
      array_erase(&pop, i--);
      continue;
    }

    if (ts_stack_state(self->stack, slice.version) != goal_state) {
      ts_stack_halt(self->stack, slice.version);
      ts_subtree_array_delete(&self->tree_pool, &slice.subtrees);
      array_erase(&pop, i--);
      continue;
    }

    SubtreeArray error_trees = ts_stack_pop_error(self->stack, slice.version);
    if (error_trees.size > 0) {
      assert(error_trees.size == 1);
      Subtree error_tree = error_trees.contents[0];
      uint32_t error_child_count = ts_subtree_child_count(error_tree);
      if (error_child_count > 0) {
        array_splice(&slice.subtrees, 0, 0, error_child_count, ts_subtree_children(error_tree));
        for (unsigned j = 0; j < error_child_count; j++) {
          ts_subtree_retain(slice.subtrees.contents[j]);
        }
      }
      ts_subtree_array_delete(&self->tree_pool, &error_trees);
    }

    ts_subtree_array_remove_trailing_extras(&slice.subtrees, &self->trailing_extras);

    if (slice.subtrees.size > 0) {
      Subtree error = ts_subtree_new_error_node(&slice.subtrees, true, self->language);
      ts_stack_push(self->stack, slice.version, error, false, goal_state);
    } else {
      array_delete(&slice.subtrees);
    }

    for (unsigned j = 0; j < self->trailing_extras.size; j++) {
      Subtree tree = self->trailing_extras.contents[j];
      ts_stack_push(self->stack, slice.version, tree, false, goal_state);
    }

    previous_version = slice.version;
  }

  return previous_version != STACK_VERSION_NONE;
}

static void ts_parser__recover(
  TSParser *self,
  StackVersion version,
  Subtree lookahead
) {
  bool did_recover = false;
  unsigned previous_version_count = ts_stack_version_count(self->stack);
  Length position = ts_stack_position(self->stack, version);
  StackSummary *summary = ts_stack_get_summary(self->stack, version);
  unsigned node_count_since_error = ts_stack_node_count_since_error(self->stack, version);
  unsigned current_error_cost = ts_stack_error_cost(self->stack, version);

  // When the parser is in the error state, there are two strategies for recovering with a
  // given lookahead token:
  // 1. Find a previous state on the stack in which that lookahead token would be valid. Then,
  //    create a new stack version that is in that state again. This entails popping all of the
  //    subtrees that have been pushed onto the stack since that previous state, and wrapping
  //    them in an ERROR node.
  // 2. Wrap the lookahead token in an ERROR node, push that ERROR node onto the stack, and
  //    move on to the next lookahead token, remaining in the error state.
  //
  // First, try the strategy 1. Upon entering the error state, the parser recorded a summary
  // of the previous parse states and their depths. Look at each state in the summary, to see
  // if the current lookahead token would be valid in that state.
  if (summary && !ts_subtree_is_error(lookahead)) {
    for (unsigned i = 0; i < summary->size; i++) {
      StackSummaryEntry entry = summary->contents[i];

      if (entry.state == ERROR_STATE) continue;
      if (entry.position.bytes == position.bytes) continue;
      unsigned depth = entry.depth;
      if (node_count_since_error > 0) depth++;

      // Do not recover in ways that create redundant stack versions.
      bool would_merge = false;
      for (unsigned j = 0; j < previous_version_count; j++) {
        if (
          ts_stack_state(self->stack, j) == entry.state &&
          ts_stack_position(self->stack, j).bytes == position.bytes
        ) {
          would_merge = true;
          break;
        }
      }
      if (would_merge) continue;

      // Do not recover if the result would clearly be worse than some existing stack version.
      unsigned new_cost =
        current_error_cost +
        entry.depth * ERROR_COST_PER_SKIPPED_TREE +
        (position.bytes - entry.position.bytes) * ERROR_COST_PER_SKIPPED_CHAR +
        (position.extent.row - entry.position.extent.row) * ERROR_COST_PER_SKIPPED_LINE;
      if (ts_parser__better_version_exists(self, version, false, new_cost)) break;

      // If the current lookahead token is valid in some previous state, recover to that state.
      // Then stop looking for further recoveries.
      if (ts_language_has_actions(self->language, entry.state, ts_subtree_symbol(lookahead))) {
        if (ts_parser__recover_to_state(self, version, depth, entry.state)) {
          did_recover = true;
          LOG("recover_to_previous state:%u, depth:%u", entry.state, depth);
          LOG_STACK();
          break;
        }
      }
    }
  }

  // In the process of attempting to recover, some stack versions may have been created
  // and subsequently halted. Remove those versions.
  for (unsigned i = previous_version_count; i < ts_stack_version_count(self->stack); i++) {
    if (!ts_stack_is_active(self->stack, i)) {
      ts_stack_remove_version(self->stack, i--);
    }
  }

  // If strategy 1 succeeded, a new stack version will have been created which is able to handle
  // the current lookahead token. Now, in addition, try strategy 2 described above: skip the
  // current lookahead token by wrapping it in an ERROR node.

  // Don't pursue this additional strategy if there are already too many stack versions.
  if (did_recover && ts_stack_version_count(self->stack) > MAX_VERSION_COUNT) {
    ts_stack_halt(self->stack, version);
    ts_subtree_release(&self->tree_pool, lookahead);
    return;
  }

  // If the parser is still in the error state at the end of the file, just wrap everything
  // in an ERROR node and terminate.
  if (ts_subtree_is_eof(lookahead)) {
    LOG("recover_eof");
    SubtreeArray children = array_new();
    Subtree parent = ts_subtree_new_error_node(&children, false, self->language);
    ts_stack_push(self->stack, version, parent, false, 1);
    ts_parser__accept(self, version, lookahead);
    return;
  }

  // Do not recover if the result would clearly be worse than some existing stack version.
  unsigned new_cost =
    current_error_cost + ERROR_COST_PER_SKIPPED_TREE +
    ts_subtree_total_bytes(lookahead) * ERROR_COST_PER_SKIPPED_CHAR +
    ts_subtree_total_size(lookahead).extent.row * ERROR_COST_PER_SKIPPED_LINE;
  if (ts_parser__better_version_exists(self, version, false, new_cost)) {
    ts_stack_halt(self->stack, version);
    ts_subtree_release(&self->tree_pool, lookahead);
    return;
  }

  // If the current lookahead token is an extra token, mark it as extra. This means it won't
  // be counted in error cost calculations.
  unsigned n;
  const TSParseAction *actions = ts_language_actions(self->language, 1, ts_subtree_symbol(lookahead), &n);
  if (n > 0 && actions[n - 1].type == TSParseActionTypeShift && actions[n - 1].shift.extra) {
    MutableSubtree mutable_lookahead = ts_subtree_make_mut(&self->tree_pool, lookahead);
    ts_subtree_set_extra(&mutable_lookahead, true);
    lookahead = ts_subtree_from_mut(mutable_lookahead);
  }

  // Wrap the lookahead token in an ERROR.
  LOG("skip_token symbol:%s", TREE_NAME(lookahead));
  SubtreeArray children = array_new();
  array_reserve(&children, 1);
  array_push(&children, lookahead);
  MutableSubtree error_repeat = ts_subtree_new_node(
    ts_builtin_sym_error_repeat,
    &children,
    0,
    self->language
  );

  // If other tokens have already been skipped, so there is already an ERROR at the top of the
  // stack, then pop that ERROR off the stack and wrap the two ERRORs together into one larger
  // ERROR.
  if (node_count_since_error > 0) {
    StackSliceArray pop = ts_stack_pop_count(self->stack, version, 1);

    // TODO: Figure out how to make this condition occur.
    // See https://github.com/atom/atom/issues/18450#issuecomment-439579778
    // If multiple stack versions have merged at this point, just pick one of the errors
    // arbitrarily and discard the rest.
    if (pop.size > 1) {
      for (unsigned i = 1; i < pop.size; i++) {
        ts_subtree_array_delete(&self->tree_pool, &pop.contents[i].subtrees);
      }
      while (ts_stack_version_count(self->stack) > pop.contents[0].version + 1) {
        ts_stack_remove_version(self->stack, pop.contents[0].version + 1);
      }
    }

    ts_stack_renumber_version(self->stack, pop.contents[0].version, version);
    array_push(&pop.contents[0].subtrees, ts_subtree_from_mut(error_repeat));
    error_repeat = ts_subtree_new_node(
      ts_builtin_sym_error_repeat,
      &pop.contents[0].subtrees,
      0,
      self->language
    );
  }

  // Push the new ERROR onto the stack.
  ts_stack_push(self->stack, version, ts_subtree_from_mut(error_repeat), false, ERROR_STATE);
  if (ts_subtree_has_external_tokens(lookahead)) {
    ts_stack_set_last_external_token(
      self->stack, version, ts_subtree_last_external_token(lookahead)
    );
  }
}

static void ts_parser__handle_error(
  TSParser *self,
  StackVersion version,
  Subtree lookahead
) {
  uint32_t previous_version_count = ts_stack_version_count(self->stack);

  // Perform any reductions that can happen in this state, regardless of the lookahead. After
  // skipping one or more invalid tokens, the parser might find a token that would have allowed
  // a reduction to take place.
  ts_parser__do_all_potential_reductions(self, version, 0);
  uint32_t version_count = ts_stack_version_count(self->stack);
  Length position = ts_stack_position(self->stack, version);

  // Push a discontinuity onto the stack. Merge all of the stack versions that
  // were created in the previous step.
  bool did_insert_missing_token = false;
  for (StackVersion v = version; v < version_count;) {
    if (!did_insert_missing_token) {
      TSStateId state = ts_stack_state(self->stack, v);
      for (TSSymbol missing_symbol = 1;
           missing_symbol < self->language->token_count;
           missing_symbol++) {
        TSStateId state_after_missing_symbol = ts_language_next_state(
          self->language, state, missing_symbol
        );
        if (state_after_missing_symbol == 0 || state_after_missing_symbol == state) {
          continue;
        }

        if (ts_language_has_reduce_action(
          self->language,
          state_after_missing_symbol,
          ts_subtree_leaf_symbol(lookahead)
        )) {
          // In case the parser is currently outside of any included range, the lexer will
          // snap to the beginning of the next included range. The missing token's padding
          // must be assigned to position it within the next included range.
          ts_lexer_reset(&self->lexer, position);
          ts_lexer_mark_end(&self->lexer);
          Length padding = length_sub(self->lexer.token_end_position, position);

          StackVersion version_with_missing_tree = ts_stack_copy_version(self->stack, v);
          Subtree missing_tree = ts_subtree_new_missing_leaf(
            &self->tree_pool, missing_symbol, padding, self->language
          );
          ts_stack_push(
            self->stack, version_with_missing_tree,
            missing_tree, false,
            state_after_missing_symbol
          );

          if (ts_parser__do_all_potential_reductions(
            self, version_with_missing_tree,
            ts_subtree_leaf_symbol(lookahead)
          )) {
            LOG(
              "recover_with_missing symbol:%s, state:%u",
              SYM_NAME(missing_symbol),
              ts_stack_state(self->stack, version_with_missing_tree)
            );
            did_insert_missing_token = true;
            break;
          }
        }
      }
    }

    ts_stack_push(self->stack, v, NULL_SUBTREE, false, ERROR_STATE);
    v = (v == version) ? previous_version_count : v + 1;
  }

  for (unsigned i = previous_version_count; i < version_count; i++) {
    bool did_merge = ts_stack_merge(self->stack, version, previous_version_count);
    assert(did_merge);
  }

  ts_stack_record_summary(self->stack, version, MAX_SUMMARY_DEPTH);

  // Begin recovery with the current lookahead node, rather than waiting for the
  // next turn of the parse loop. This ensures that the tree accounts for the the
  // current lookahead token's "lookahead bytes" value, which describes how far
  // the lexer needed to look ahead beyond the content of the token in order to
  // recognize it.
  if (ts_subtree_child_count(lookahead) > 0) {
    ts_parser__breakdown_lookahead(self, &lookahead, ERROR_STATE, &self->reusable_node);
  }
  ts_parser__recover(self, version, lookahead);

  LOG_STACK();
}

static bool ts_parser__advance(
  TSParser *self,
  StackVersion version,
  bool allow_node_reuse
) {
  TSStateId state = ts_stack_state(self->stack, version);
  uint32_t position = ts_stack_position(self->stack, version).bytes;
  Subtree last_external_token = ts_stack_last_external_token(self->stack, version);

  bool did_reuse = true;
  Subtree lookahead = NULL_SUBTREE;
  TableEntry table_entry = {.action_count = 0};

  // If possible, reuse a node from the previous syntax tree.
  if (allow_node_reuse) {
    lookahead = ts_parser__reuse_node(
      self, version, &state, position, last_external_token, &table_entry
    );
  }

  // If no node from the previous syntax tree could be reused, then try to
  // reuse the token previously returned by the lexer.
  if (!lookahead.ptr) {
    did_reuse = false;
    lookahead = ts_parser__get_cached_token(
      self, state, position, last_external_token, &table_entry
    );
  }

  bool needs_lex = !lookahead.ptr;
  for (;;) {
    // Otherwise, re-run the lexer.
    if (needs_lex) {
      needs_lex = false;
      lookahead = ts_parser__lex(self, version, state);

      if (lookahead.ptr) {
        ts_parser__set_cached_token(self, position, last_external_token, lookahead);
        ts_language_table_entry(self->language, state, ts_subtree_symbol(lookahead), &table_entry);
      }

      // When parsing a non-terminal extra, a null lookahead indicates the
      // end of the rule. The reduction is stored in the EOF table entry.
      // After the reduction, the lexer needs to be run again.
      else {
        ts_language_table_entry(self->language, state, ts_builtin_sym_end, &table_entry);
      }
    }

    // If a cancellation flag or a timeout was provided, then check every
    // time a fixed number of parse actions has been processed.
    if (++self->operation_count == OP_COUNT_PER_TIMEOUT_CHECK) {
      self->operation_count = 0;
    }
    if (
      self->operation_count == 0 &&
      ((self->cancellation_flag && atomic_load(self->cancellation_flag)) ||
       (!clock_is_null(self->end_clock) && clock_is_gt(clock_now(), self->end_clock)))
    ) {
      ts_subtree_release(&self->tree_pool, lookahead);
      return false;
    }

    // Process each parse action for the current lookahead token in
    // the current state. If there are multiple actions, then this is
    // an ambiguous state. REDUCE actions always create a new stack
    // version, whereas SHIFT actions update the existing stack version
    // and terminate this loop.
    StackVersion last_reduction_version = STACK_VERSION_NONE;
    for (uint32_t i = 0; i < table_entry.action_count; i++) {
      TSParseAction action = table_entry.actions[i];

      switch (action.type) {
        case TSParseActionTypeShift: {
          if (action.shift.repetition) break;
          TSStateId next_state;
          if (action.shift.extra) {
            next_state = state;
            LOG("shift_extra");
          } else {
            next_state = action.shift.state;
            LOG("shift state:%u", next_state);
          }

          if (ts_subtree_child_count(lookahead) > 0) {
            ts_parser__breakdown_lookahead(self, &lookahead, state, &self->reusable_node);
            next_state = ts_language_next_state(self->language, state, ts_subtree_symbol(lookahead));
          }

          ts_parser__shift(self, version, next_state, lookahead, action.shift.extra);
          if (did_reuse) reusable_node_advance(&self->reusable_node);
          return true;
        }

        case TSParseActionTypeReduce: {
          bool is_fragile = table_entry.action_count > 1;
          bool end_of_non_terminal_extra = lookahead.ptr == NULL;
          LOG("reduce sym:%s, child_count:%u", SYM_NAME(action.reduce.symbol), action.reduce.child_count);
          StackVersion reduction_version = ts_parser__reduce(
            self, version, action.reduce.symbol, action.reduce.child_count,
            action.reduce.dynamic_precedence, action.reduce.production_id,
            is_fragile, end_of_non_terminal_extra
          );
          if (reduction_version != STACK_VERSION_NONE) {
            last_reduction_version = reduction_version;
          }
          break;
        }

        case TSParseActionTypeAccept: {
          LOG("accept");
          ts_parser__accept(self, version, lookahead);
          return true;
        }

        case TSParseActionTypeRecover: {
          if (ts_subtree_child_count(lookahead) > 0) {
            ts_parser__breakdown_lookahead(self, &lookahead, ERROR_STATE, &self->reusable_node);
          }

          ts_parser__recover(self, version, lookahead);
          if (did_reuse) reusable_node_advance(&self->reusable_node);
          return true;
        }
      }
    }

    // If a reduction was performed, then replace the current stack version
    // with one of the stack versions created by a reduction, and continue
    // processing this version of the stack with the same lookahead symbol.
    if (last_reduction_version != STACK_VERSION_NONE) {
      ts_stack_renumber_version(self->stack, last_reduction_version, version);
      LOG_STACK();
      state = ts_stack_state(self->stack, version);

      // At the end of a non-terminal extra rule, the lexer will return a
      // null subtree, because the parser needs to perform a fixed reduction
      // regardless of the lookahead node. After performing that reduction,
      // (and completing the non-terminal extra rule) run the lexer again based
      // on the current parse state.
      if (!lookahead.ptr) {
        needs_lex = true;
      } else {
        ts_language_table_entry(
          self->language,
          state,
          ts_subtree_leaf_symbol(lookahead),
          &table_entry
        );
      }

<<<<<<< HEAD
      // Get the parse table entry for this same lookahead token in the new
      // state after the reduction.
      ts_language_table_entry(
        self->language,
        state,
        ts_subtree_leaf_symbol(lookahead),
        &table_entry
      );

      // If there are no parse actions for the current lookahead token, then
      // it is not valid in this state. If the current lookahead token is a
      // keyword, then switch to treating it as the normal word token if that
      // token is valid in this state.
      if (
        table_entry.action_count == 0 &&
        ts_subtree_is_keyword(lookahead) &&
        ts_subtree_symbol(lookahead) != self->language->keyword_capture_token &&
        !ts_language_is_reserved_word(self->language, state, ts_subtree_symbol(lookahead))
      ) {
        ts_language_table_entry(
          self->language,
          state,
          self->language->keyword_capture_token,
          &table_entry
        );
        if (table_entry.action_count > 0) {
          LOG(
            "switch from_keyword:%s, to_word_token:%s",
            TREE_NAME(lookahead),
            SYM_NAME(self->language->keyword_capture_token)
          );

          MutableSubtree mutable_lookahead = ts_subtree_make_mut(&self->tree_pool, lookahead);
          ts_subtree_set_symbol(&mutable_lookahead, self->language->keyword_capture_token, self->language);
          lookahead = ts_subtree_from_mut(mutable_lookahead);
        }
      }

      continue;
    }

    if (!lookahead.ptr) {
      ts_stack_pause(self->stack, version, ts_builtin_sym_end);
      return true;
=======
      continue;
    }

    // If there were no parse actions for the current lookahead token, then
    // it is not valid in this state. If the current lookahead token is a
    // keyword, then switch to treating it as the normal word token if that
    // token is valid in this state.
    if (
      ts_subtree_is_keyword(lookahead) &&
      ts_subtree_symbol(lookahead) != self->language->keyword_capture_token
    ) {
      ts_language_table_entry(self->language, state, self->language->keyword_capture_token, &table_entry);
      if (table_entry.action_count > 0) {
        LOG(
          "switch from_keyword:%s, to_word_token:%s",
          TREE_NAME(lookahead),
          SYM_NAME(self->language->keyword_capture_token)
        );

        MutableSubtree mutable_lookahead = ts_subtree_make_mut(&self->tree_pool, lookahead);
        ts_subtree_set_symbol(&mutable_lookahead, self->language->keyword_capture_token, self->language);
        lookahead = ts_subtree_from_mut(mutable_lookahead);
        continue;
      }
>>>>>>> 38d2cd15
    }

    // If the current lookahead token is not valid and the parser is
    // already in the error state, restart the error recovery process.
    // TODO - can this be unified with the other `RECOVER` case above?
    if (state == ERROR_STATE) {
      ts_parser__recover(self, version, lookahead);
      return true;
    }

    // If the current lookahead token is not valid and the previous
    // subtree on the stack was reused from an old tree, it isn't actually
    // valid to reuse it. Remove it from the stack, and in its place,
    // push each of its children. Then try again to process the current
    // lookahead.
    if (ts_parser__breakdown_top_of_stack(self, version)) {
      state = ts_stack_state(self->stack, version);
      ts_subtree_release(&self->tree_pool, lookahead);
      needs_lex = true;
      continue;
    }

    // At this point, the current lookahead token is definitely not valid
    // for this parse stack version. Mark this version as paused and continue
    // processing any other stack versions that might exist. If some other
    // version advances successfully, then this version can simply be removed.
    // But if all versions end up paused, then error recovery is needed.
    LOG("detect_error");
    ts_stack_pause(self->stack, version, lookahead);
    return true;
  }
}

static unsigned ts_parser__condense_stack(TSParser *self) {
  bool made_changes = false;
  unsigned min_error_cost = UINT_MAX;
  for (StackVersion i = 0; i < ts_stack_version_count(self->stack); i++) {
    // Prune any versions that have been marked for removal.
    if (ts_stack_is_halted(self->stack, i)) {
      ts_stack_remove_version(self->stack, i);
      i--;
      continue;
    }

    // Keep track of the minimum error cost of any stack version so
    // that it can be returned.
    ErrorStatus status_i = ts_parser__version_status(self, i);
    if (!status_i.is_in_error && status_i.cost < min_error_cost) {
      min_error_cost = status_i.cost;
    }

    // Examine each pair of stack versions, removing any versions that
    // are clearly worse than another version. Ensure that the versions
    // are ordered from most promising to least promising.
    for (StackVersion j = 0; j < i; j++) {
      ErrorStatus status_j = ts_parser__version_status(self, j);

      switch (ts_parser__compare_versions(self, status_j, status_i)) {
        case ErrorComparisonTakeLeft:
          made_changes = true;
          ts_stack_remove_version(self->stack, i);
          i--;
          j = i;
          break;

        case ErrorComparisonPreferLeft:
        case ErrorComparisonNone:
          if (ts_stack_merge(self->stack, j, i)) {
            made_changes = true;
            i--;
            j = i;
          }
          break;

        case ErrorComparisonPreferRight:
          made_changes = true;
          if (ts_stack_merge(self->stack, j, i)) {
            i--;
            j = i;
          } else {
            ts_stack_swap_versions(self->stack, i, j);
          }
          break;

        case ErrorComparisonTakeRight:
          made_changes = true;
          ts_stack_remove_version(self->stack, j);
          i--;
          j--;
          break;
      }
    }
  }

  // Enfore a hard upper bound on the number of stack versions by
  // discarding the least promising versions.
  while (ts_stack_version_count(self->stack) > MAX_VERSION_COUNT) {
    ts_stack_remove_version(self->stack, MAX_VERSION_COUNT);
    made_changes = true;
  }

  // If the best-performing stack version is currently paused, or all
  // versions are paused, then resume the best paused version and begin
  // the error recovery process. Otherwise, remove the paused versions.
  if (ts_stack_version_count(self->stack) > 0) {
    bool has_unpaused_version = false;
    for (StackVersion i = 0, n = ts_stack_version_count(self->stack); i < n; i++) {
      if (ts_stack_is_paused(self->stack, i)) {
        if (!has_unpaused_version && self->accept_count < MAX_VERSION_COUNT) {
          LOG("resume version:%u", i);
          min_error_cost = ts_stack_error_cost(self->stack, i);
          Subtree lookahead = ts_stack_resume(self->stack, i);
          ts_parser__handle_error(self, i, lookahead);
          has_unpaused_version = true;
        } else {
          ts_stack_remove_version(self->stack, i);
          i--;
          n--;
        }
      } else {
        has_unpaused_version = true;
      }
    }
  }

  if (made_changes) {
    LOG("condense");
    LOG_STACK();
  }

  return min_error_cost;
}

static bool ts_parser_has_outstanding_parse(TSParser *self) {
  return (
    ts_stack_state(self->stack, 0) != 1 ||
    ts_stack_node_count_since_error(self->stack, 0) != 0
  );
}

// Parser - Public

TSParser *ts_parser_new(void) {
  TSParser *self = ts_calloc(1, sizeof(TSParser));
  ts_lexer_init(&self->lexer);
  array_init(&self->reduce_actions);
  array_reserve(&self->reduce_actions, 4);
  self->tree_pool = ts_subtree_pool_new(32);
  self->stack = ts_stack_new(&self->tree_pool);
  self->finished_tree = NULL_SUBTREE;
  self->reusable_node = reusable_node_new();
  self->dot_graph_file = NULL;
  self->cancellation_flag = NULL;
  self->timeout_duration = 0;
  self->end_clock = clock_null();
  self->operation_count = 0;
  self->old_tree = NULL_SUBTREE;
  self->included_range_differences = (TSRangeArray) array_new();
  self->included_range_difference_index = 0;
  ts_parser__set_cached_token(self, 0, NULL_SUBTREE, NULL_SUBTREE);
  return self;
}

void ts_parser_delete(TSParser *self) {
  if (!self) return;

  ts_parser_set_language(self, NULL);
  ts_stack_delete(self->stack);
  if (self->reduce_actions.contents) {
    array_delete(&self->reduce_actions);
  }
  if (self->included_range_differences.contents) {
    array_delete(&self->included_range_differences);
  }
  if (self->old_tree.ptr) {
    ts_subtree_release(&self->tree_pool, self->old_tree);
    self->old_tree = NULL_SUBTREE;
  }
  ts_lexer_delete(&self->lexer);
  ts_parser__set_cached_token(self, 0, NULL_SUBTREE, NULL_SUBTREE);
  ts_subtree_pool_delete(&self->tree_pool);
  reusable_node_delete(&self->reusable_node);
  array_delete(&self->trailing_extras);
  array_delete(&self->trailing_extras2);
  array_delete(&self->scratch_trees);
  ts_free(self);
}

const TSLanguage *ts_parser_language(const TSParser *self) {
  return self->language;
}

bool ts_parser_set_language(TSParser *self, const TSLanguage *language) {
  if (language) {
    if (language->version > TREE_SITTER_LANGUAGE_VERSION) return false;
    if (language->version < TREE_SITTER_MIN_COMPATIBLE_LANGUAGE_VERSION) return false;
  }

  if (self->external_scanner_payload && self->language->external_scanner.destroy) {
    self->language->external_scanner.destroy(self->external_scanner_payload);
  }

  if (language && language->external_scanner.create) {
    self->external_scanner_payload = language->external_scanner.create();
  } else {
    self->external_scanner_payload = NULL;
  }

  self->language = language;
  ts_parser_reset(self);
  return true;
}

TSLogger ts_parser_logger(const TSParser *self) {
  return self->lexer.logger;
}

void ts_parser_set_logger(TSParser *self, TSLogger logger) {
  self->lexer.logger = logger;
}

void ts_parser_print_dot_graphs(TSParser *self, int fd) {
  if (self->dot_graph_file) {
    fclose(self->dot_graph_file);
  }

  if (fd >= 0) {
    self->dot_graph_file = fdopen(fd, "a");
  } else {
    self->dot_graph_file = NULL;
  }
}

const size_t *ts_parser_cancellation_flag(const TSParser *self) {
  return (const size_t *)self->cancellation_flag;
}

void ts_parser_set_cancellation_flag(TSParser *self, const size_t *flag) {
  self->cancellation_flag = (const volatile size_t *)flag;
}

uint64_t ts_parser_timeout_micros(const TSParser *self) {
  return duration_to_micros(self->timeout_duration);
}

void ts_parser_set_timeout_micros(TSParser *self, uint64_t timeout_micros) {
  self->timeout_duration = duration_from_micros(timeout_micros);
}

bool ts_parser_set_included_ranges(
  TSParser *self,
  const TSRange *ranges,
  uint32_t count
) {
  return ts_lexer_set_included_ranges(&self->lexer, ranges, count);
}

const TSRange *ts_parser_included_ranges(const TSParser *self, uint32_t *count) {
  return ts_lexer_included_ranges(&self->lexer, count);
}

void ts_parser_reset(TSParser *self) {
  if (self->language && self->language->external_scanner.deserialize) {
    self->language->external_scanner.deserialize(self->external_scanner_payload, NULL, 0);
  }

  if (self->old_tree.ptr) {
    ts_subtree_release(&self->tree_pool, self->old_tree);
    self->old_tree = NULL_SUBTREE;
  }

  reusable_node_clear(&self->reusable_node);
  ts_lexer_reset(&self->lexer, length_zero());
  ts_stack_clear(self->stack);
  ts_parser__set_cached_token(self, 0, NULL_SUBTREE, NULL_SUBTREE);
  if (self->finished_tree.ptr) {
    ts_subtree_release(&self->tree_pool, self->finished_tree);
    self->finished_tree = NULL_SUBTREE;
  }
  self->accept_count = 0;
}

TSTree *ts_parser_parse(
  TSParser *self,
  const TSTree *old_tree,
  TSInput input
) {
  if (!self->language || !input.read) return NULL;

  ts_lexer_set_input(&self->lexer, input);

  array_clear(&self->included_range_differences);
  self->included_range_difference_index = 0;

  if (ts_parser_has_outstanding_parse(self)) {
    LOG("resume_parsing");
  } else if (old_tree) {
    ts_subtree_retain(old_tree->root);
    self->old_tree = old_tree->root;
    ts_range_array_get_changed_ranges(
      old_tree->included_ranges, old_tree->included_range_count,
      self->lexer.included_ranges, self->lexer.included_range_count,
      &self->included_range_differences
    );
    reusable_node_reset(&self->reusable_node, old_tree->root);
    LOG("parse_after_edit");
    LOG_TREE(self->old_tree);
    for (unsigned i = 0; i < self->included_range_differences.size; i++) {
      TSRange *range = &self->included_range_differences.contents[i];
      LOG("different_included_range %u - %u", range->start_byte, range->end_byte);
    }
  } else {
    reusable_node_clear(&self->reusable_node);
    LOG("new_parse");
  }

  self->operation_count = 0;
  if (self->timeout_duration) {
    self->end_clock = clock_after(clock_now(), self->timeout_duration);
  } else {
    self->end_clock = clock_null();
  }

  uint32_t position = 0, last_position = 0, version_count = 0;
  do {
    for (
      StackVersion version = 0;
<<<<<<< HEAD
      version_count = ts_stack_version_count(self->stack), version < version_count;
=======
      version_count = ts_stack_version_count(self->stack),
      version < version_count;
>>>>>>> 38d2cd15
      version++
    ) {
      bool allow_node_reuse = version_count == 1;
      while (ts_stack_is_active(self->stack, version)) {
        LOG(
          "process version:%d, version_count:%u, state:%d, row:%u, col:%u",
          version,
          ts_stack_version_count(self->stack),
          ts_stack_state(self->stack, version),
          ts_stack_position(self->stack, version).extent.row,
          ts_stack_position(self->stack, version).extent.column
        );

        if (!ts_parser__advance(self, version, allow_node_reuse)) return NULL;
        LOG_STACK();

        position = ts_stack_position(self->stack, version).bytes;
        if (position > last_position || (version > 0 && position == last_position)) {
          last_position = position;
          break;
        }
      }
    }

    unsigned min_error_cost = ts_parser__condense_stack(self);
    if (self->finished_tree.ptr && ts_subtree_error_cost(self->finished_tree) < min_error_cost) {
      break;
    }

    while (self->included_range_difference_index < self->included_range_differences.size) {
      TSRange *range = &self->included_range_differences.contents[self->included_range_difference_index];
      if (range->end_byte <= position) {
        self->included_range_difference_index++;
      } else {
        break;
      }
    }
  } while (version_count != 0);

  ts_subtree_balance(self->finished_tree, &self->tree_pool, self->language);
  LOG("done");
  LOG_TREE(self->finished_tree);

  TSTree *result = ts_tree_new(
    self->finished_tree,
    self->language,
    self->lexer.included_ranges,
    self->lexer.included_range_count
  );
  self->finished_tree = NULL_SUBTREE;
  ts_parser_reset(self);
  return result;
}

TSTree *ts_parser_parse_string(
  TSParser *self,
  const TSTree *old_tree,
  const char *string,
  uint32_t length
) {
  return ts_parser_parse_string_encoding(self, old_tree, string, length, TSInputEncodingUTF8);
}

TSTree *ts_parser_parse_string_encoding(
  TSParser *self,
  const TSTree *old_tree,
  const char *string,
  uint32_t length,
  TSInputEncoding encoding
) {
  TSStringInput input = {string, length};
  return ts_parser_parse(self, old_tree, (TSInput) {
    &input,
    ts_string_input_read,
    encoding,
  });
}

#undef LOG<|MERGE_RESOLUTION|>--- conflicted
+++ resolved
@@ -1533,52 +1533,6 @@
         );
       }
 
-<<<<<<< HEAD
-      // Get the parse table entry for this same lookahead token in the new
-      // state after the reduction.
-      ts_language_table_entry(
-        self->language,
-        state,
-        ts_subtree_leaf_symbol(lookahead),
-        &table_entry
-      );
-
-      // If there are no parse actions for the current lookahead token, then
-      // it is not valid in this state. If the current lookahead token is a
-      // keyword, then switch to treating it as the normal word token if that
-      // token is valid in this state.
-      if (
-        table_entry.action_count == 0 &&
-        ts_subtree_is_keyword(lookahead) &&
-        ts_subtree_symbol(lookahead) != self->language->keyword_capture_token &&
-        !ts_language_is_reserved_word(self->language, state, ts_subtree_symbol(lookahead))
-      ) {
-        ts_language_table_entry(
-          self->language,
-          state,
-          self->language->keyword_capture_token,
-          &table_entry
-        );
-        if (table_entry.action_count > 0) {
-          LOG(
-            "switch from_keyword:%s, to_word_token:%s",
-            TREE_NAME(lookahead),
-            SYM_NAME(self->language->keyword_capture_token)
-          );
-
-          MutableSubtree mutable_lookahead = ts_subtree_make_mut(&self->tree_pool, lookahead);
-          ts_subtree_set_symbol(&mutable_lookahead, self->language->keyword_capture_token, self->language);
-          lookahead = ts_subtree_from_mut(mutable_lookahead);
-        }
-      }
-
-      continue;
-    }
-
-    if (!lookahead.ptr) {
-      ts_stack_pause(self->stack, version, ts_builtin_sym_end);
-      return true;
-=======
       continue;
     }
 
@@ -1587,10 +1541,17 @@
     // keyword, then switch to treating it as the normal word token if that
     // token is valid in this state.
     if (
+      table_entry.action_count == 0 &&
       ts_subtree_is_keyword(lookahead) &&
-      ts_subtree_symbol(lookahead) != self->language->keyword_capture_token
+      ts_subtree_symbol(lookahead) != self->language->keyword_capture_token &&
+      !ts_language_is_reserved_word(self->language, state, ts_subtree_symbol(lookahead))
     ) {
-      ts_language_table_entry(self->language, state, self->language->keyword_capture_token, &table_entry);
+      ts_language_table_entry(
+        self->language,
+        state,
+        self->language->keyword_capture_token,
+        &table_entry
+      );
       if (table_entry.action_count > 0) {
         LOG(
           "switch from_keyword:%s, to_word_token:%s",
@@ -1603,7 +1564,6 @@
         lookahead = ts_subtree_from_mut(mutable_lookahead);
         continue;
       }
->>>>>>> 38d2cd15
     }
 
     // If the current lookahead token is not valid and the parser is
@@ -1931,12 +1891,8 @@
   do {
     for (
       StackVersion version = 0;
-<<<<<<< HEAD
-      version_count = ts_stack_version_count(self->stack), version < version_count;
-=======
       version_count = ts_stack_version_count(self->stack),
       version < version_count;
->>>>>>> 38d2cd15
       version++
     ) {
       bool allow_node_reuse = version_count == 1;
