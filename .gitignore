log*.html

.idea
*.xcodeproj
.vscode
.cache

fuzz-results

test/fixtures/grammars/*
!test/fixtures/grammars/.gitkeep
package-lock.json
node_modules

docs/assets/js/tree-sitter.js

/target
*.rs.bk
*.a
*.dylib
*.so
*.so.[0-9]*
*.o
*.obj
*.exp
*.lib
*.wasm
<<<<<<< HEAD

zig-*
=======
.swiftpm
>>>>>>> 2a277879
<|MERGE_RESOLUTION|>--- conflicted
+++ resolved
@@ -25,9 +25,6 @@
 *.exp
 *.lib
 *.wasm
-<<<<<<< HEAD
 
 zig-*
-=======
-.swiftpm
->>>>>>> 2a277879
+.swiftpm