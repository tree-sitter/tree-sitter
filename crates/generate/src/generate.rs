--- conflicted
+++ resolved
@@ -321,13 +321,8 @@
     );
 
     write_file(&src_path.join("parser.c"), c_code)?;
-<<<<<<< HEAD
-    fs::create_dir_all(&header_path)?;
-=======
-    write_file(&src_path.join("node-types.json"), node_types_json)?;
     fs::create_dir_all(&header_path)
         .map_err(|e| GenerateError::IO(IoError::new(&e, Some(header_path.as_path()))))?;
->>>>>>> 877782a8
     write_file(&header_path.join("alloc.h"), ALLOC_HEADER)?;
     write_file(&header_path.join("array.h"), ARRAY_HEADER)?;
     write_file(&header_path.join("parser.h"), PARSER_HEADER)?;
