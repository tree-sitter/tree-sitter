#include "compiler/compiler_spec_helper.h"
#include "compiler/build_tables/item_set_transitions.h"
#include "compiler/prepared_grammar.h"
#include "compiler/helpers/rule_helpers.h"

using namespace rules;
using namespace build_tables;

START_TEST

describe("char_transitions(LexItemSet)", []() {
  describe("when two items in the set have transitions on the same character", [&]() {
    it("merges the transitions by computing the union of the two item sets", [&]() {
      LexItemSet set1({
        LexItem(Symbol(1), CharacterSet().include('a', 'f').copy()),
        LexItem(Symbol(2), CharacterSet().include('e', 'x').copy())
      });

      AssertThat(char_transitions(set1), Equals(map<CharacterSet, LexItemSet>({
<<<<<<< HEAD
          {
            CharacterSet().include('a', 'd'),
            LexItemSet({
              LexItem(Symbol(1), blank()),
            })
          },
          {
            CharacterSet().include('e', 'f'),
            LexItemSet({
              LexItem(Symbol(1), blank()),
              LexItem(Symbol(2), blank()),
            })
          },
          {
          CharacterSet().include('g', 'x'),
            LexItemSet({
              LexItem(Symbol(2), blank()),
            })
          },
      })));
    });
  });
});

describe("sym_transitions(ParseItemSet, SyntaxGrammar)", [&]() {
  SyntaxGrammar grammar{{
    {
      "A",
      blank(),
      RuleEntryTypeNamed
    },
    {
      "B",
      i_token(21),
      RuleEntryTypeNamed
    },
  }, {}, {}};

  it("computes the closure of the new item sets", [&]() {
    ParseItemSet set1({
      {
        ParseItem(Symbol(0), seq({ i_token(22), i_sym(1) }), { Symbol(101) }),
        set<Symbol>({ Symbol(23, true) })
      },
=======
        {
          CharacterSet().include('a', 'd'),
          LexItemSet({
            LexItem(Symbol(1), blank()),
          })
        },
        {
          CharacterSet().include('e', 'f'),
          LexItemSet({
            LexItem(Symbol(1), blank()),
            LexItem(Symbol(2), blank()),
          })
        },
        {
          CharacterSet().include('g', 'x'),
          LexItemSet({
            LexItem(Symbol(2), blank()),
          })
        },
      })));
    });
  });
});

describe("sym_transitions(ParseItemSet, InitialSyntaxGrammar)", [&]() {
  it("computes the closure of the new item sets", [&]() {
    SyntaxGrammar grammar({
      {
        "A", {
          Production({
            {Symbol(11, SymbolOptionToken), 0, 101},
            {Symbol(12, SymbolOptionToken), 0, 102},
            {Symbol(13, SymbolOptionToken), 0, 103},
            {Symbol(1), 0, 104},
            {Symbol(14, SymbolOptionToken), 0, 105},
          })
        },
      },
      {
        "B", {
          Production({
            {Symbol(15, SymbolOptionToken), 0, 106},
          })
        },
      }
    }, {}, set<Symbol>());

    ParseItemSet set1({
      {
        ParseItem(Symbol(0), 0, 103, 2),
        set<Symbol>({ Symbol(16, SymbolOptionToken) })
      }
>>>>>>> 8ac4b9fc
    });

    AssertThat(sym_transitions(set1, grammar), Equals(map<Symbol, ParseItemSet>({
      {
<<<<<<< HEAD
        Symbol(22, true),
        ParseItemSet({
          {
            ParseItem(Symbol(0), i_sym(1), { Symbol(101), Symbol(22) }),
            set<Symbol>({ Symbol(23, true) }),
          },
          {
            ParseItem(Symbol(1), i_token(21), {}),
            set<Symbol>({ Symbol(23, true) })
=======
        Symbol(13, SymbolOptionToken),
        ParseItemSet({
          {
            ParseItem(Symbol(0), 0, 104, 3),
            set<Symbol>({ Symbol(16, SymbolOptionToken) })
          },
          {
            ParseItem(Symbol(1), 0, 106, 0),
            set<Symbol>({ Symbol(14, SymbolOptionToken) })
>>>>>>> 8ac4b9fc
          },
        })
      },
    })));
  });
});

END_TEST<|MERGE_RESOLUTION|>--- conflicted
+++ resolved
@@ -1,6 +1,6 @@
 #include "compiler/compiler_spec_helper.h"
 #include "compiler/build_tables/item_set_transitions.h"
-#include "compiler/prepared_grammar.h"
+#include "compiler/syntax_grammar.h"
 #include "compiler/helpers/rule_helpers.h"
 
 using namespace rules;
@@ -17,52 +17,6 @@
       });
 
       AssertThat(char_transitions(set1), Equals(map<CharacterSet, LexItemSet>({
-<<<<<<< HEAD
-          {
-            CharacterSet().include('a', 'd'),
-            LexItemSet({
-              LexItem(Symbol(1), blank()),
-            })
-          },
-          {
-            CharacterSet().include('e', 'f'),
-            LexItemSet({
-              LexItem(Symbol(1), blank()),
-              LexItem(Symbol(2), blank()),
-            })
-          },
-          {
-          CharacterSet().include('g', 'x'),
-            LexItemSet({
-              LexItem(Symbol(2), blank()),
-            })
-          },
-      })));
-    });
-  });
-});
-
-describe("sym_transitions(ParseItemSet, SyntaxGrammar)", [&]() {
-  SyntaxGrammar grammar{{
-    {
-      "A",
-      blank(),
-      RuleEntryTypeNamed
-    },
-    {
-      "B",
-      i_token(21),
-      RuleEntryTypeNamed
-    },
-  }, {}, {}};
-
-  it("computes the closure of the new item sets", [&]() {
-    ParseItemSet set1({
-      {
-        ParseItem(Symbol(0), seq({ i_token(22), i_sym(1) }), { Symbol(101) }),
-        set<Symbol>({ Symbol(23, true) })
-      },
-=======
         {
           CharacterSet().include('a', 'd'),
           LexItemSet({
@@ -89,58 +43,41 @@
 
 describe("sym_transitions(ParseItemSet, InitialSyntaxGrammar)", [&]() {
   it("computes the closure of the new item sets", [&]() {
-    SyntaxGrammar grammar({
-      {
-        "A", {
-          Production({
-            {Symbol(11, SymbolOptionToken), 0, 101},
-            {Symbol(12, SymbolOptionToken), 0, 102},
-            {Symbol(13, SymbolOptionToken), 0, 103},
-            {Symbol(1), 0, 104},
-            {Symbol(14, SymbolOptionToken), 0, 105},
-          })
-        },
-      },
-      {
-        "B", {
-          Production({
-            {Symbol(15, SymbolOptionToken), 0, 106},
-          })
-        },
-      }
-    }, {}, set<Symbol>());
+    SyntaxGrammar grammar{{
+      SyntaxVariable("A", VariableTypeNamed, {
+        Production({
+          {Symbol(11, true), 0, AssociativityNone, 101},
+          {Symbol(12, true), 0, AssociativityNone, 102},
+          {Symbol(13, true), 0, AssociativityNone, 103},
+          {Symbol(1), 0, AssociativityNone, 104},
+          {Symbol(14, true), 0, AssociativityNone, 105},
+        })
+      }),
+      SyntaxVariable("B", VariableTypeNamed, {
+        Production({
+          {Symbol(15, true), 0, AssociativityNone, 106},
+        })
+      })
+    }, {}, {}};
 
     ParseItemSet set1({
       {
-        ParseItem(Symbol(0), 0, 103, 2),
-        set<Symbol>({ Symbol(16, SymbolOptionToken) })
+        ParseItem(Symbol(0), 0, 2, 103),
+        set<Symbol>({ Symbol(16, true) })
       }
->>>>>>> 8ac4b9fc
     });
 
     AssertThat(sym_transitions(set1, grammar), Equals(map<Symbol, ParseItemSet>({
       {
-<<<<<<< HEAD
-        Symbol(22, true),
+        Symbol(13, true),
         ParseItemSet({
           {
-            ParseItem(Symbol(0), i_sym(1), { Symbol(101), Symbol(22) }),
-            set<Symbol>({ Symbol(23, true) }),
+            ParseItem(Symbol(0), 0, 3, 104),
+            set<Symbol>({ Symbol(16, true) })
           },
           {
-            ParseItem(Symbol(1), i_token(21), {}),
-            set<Symbol>({ Symbol(23, true) })
-=======
-        Symbol(13, SymbolOptionToken),
-        ParseItemSet({
-          {
-            ParseItem(Symbol(0), 0, 104, 3),
-            set<Symbol>({ Symbol(16, SymbolOptionToken) })
-          },
-          {
-            ParseItem(Symbol(1), 0, 106, 0),
-            set<Symbol>({ Symbol(14, SymbolOptionToken) })
->>>>>>> 8ac4b9fc
+            ParseItem(Symbol(1), 0, 0, 106),
+            set<Symbol>({ Symbol(14, true) })
           },
         })
       },
